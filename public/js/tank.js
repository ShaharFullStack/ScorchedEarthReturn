import * as THREE from 'three';
import { Projectile } from './projectile.js';

const FUEL_PER_MOVE_ACTION = 0; // Cost for one 'tick' of movement
const FUEL_PER_ROTATE_ACTION = 0; // Cost for one 'tick' of rotation

export class Tank {
    constructor(id, isPlayer, scene, initialPosition, color, gameInstance) {
        this.id = id;
        this.isPlayer = isPlayer;
        this.scene = scene;
        this.game = gameInstance; // Reference to the game instance

        this.mesh = new THREE.Group();
        this.turretGroup = new THREE.Group();
        this.barrelGroup = new THREE.Group();
        this.barrel = null;
        this.nameLabel = null; // For player name display
        this.previousHealth = 0; // Track health changes

        this.maxHealth = 100;
        this.currentHealth = this.maxHealth;
        this.isDestroyed = false;

        this.maxFuel = 100;
        this.currentFuel = this.maxFuel;
        
        this.moveSpeed = 5; // units per second
        this.rotateSpeed = Math.PI;
        this.turretRotateSpeed = Math.PI / 9; 

        this.hasFiredThisTurn = false;
        this.collisionRadius = 1.1; // For collision detection
        
        // Gravity physics for tank spawning
        this.gravity = 9.81 * 1.5; // Moderate gravity for tanks (less than projectiles)
        this.velocity = new THREE.Vector3(0, 0, 0); // Current velocity vector
        this.isGrounded = false; // Whether tank is on ground
        this.groundY = -0.2; // Ground level cache
        this.fallDamping = 0.8; // Reduce velocity on ground impact for realistic landing
        
        // Firing properties
        this.minPower = 5;
        this.maxPower = 100;
        this.currentPower = 50; // Default power
        this.powerIncrement = 1;
        this.minProjectileSpeed = 15; // m/s at minPower
        this.maxProjectileSpeed = 100; // m/s at maxPower
          // Barrel elevation - Fixed ranges for proper aiming
        this.barrelElevation = Math.PI / 36; // Approx 5 degrees (slightly up)
        this.minBarrelElevation = -Math.PI / 12; // Approx -15 degrees (depression/down)
        this.maxBarrelElevation = Math.PI / 3;   // Approx 60 degrees (elevation/up)
        this.barrelElevateSpeed = Math.PI / 6; // Faster elevation adjustment
        
        this.createAdvancedTank(color);
        this.mesh.position.copy(initialPosition);
        
        // Set initial position using collision system if available
        this.setInitialPosition(initialPosition);
        
        // Create name label if this is a player tank
        if (this.isPlayer) {
            this.createNameLabel();
        }
        
        // Set initial previous health
        this.previousHealth = this.currentHealth;
        
        // Initial health bar update
        setTimeout(() => {
            if (this.healthBarSprite && this.game.camera) {
                this.updateHealthBar(this.game.camera);
            }
        }, 100);
    }    setInitialPosition(position) {
        // Use collision system to find proper ground height
        if (this.game.collisionSystem) {
            const terrainCheck = this.game.collisionSystem.checkTerrainCollision(position, this);            
            // Spawn tanks 12 meters above ground so they fall naturally into place
            this.mesh.position.set(position.x, terrainCheck.groundY + 12.0, position.z);
            this.groundY = terrainCheck.groundY + 0.25; // Cache ground level for physics
        } else {
            // Fallback to old method - also spawn 2 meters above ground
            this.mesh.position.copy(position);
            if (this.scene.userData.terrain) {
                const groundLevel = this.scene.userData.terrain.getHeightAt(this.mesh.position.x, this.mesh.position.z);                this.mesh.position.y = groundLevel + 2.25; // 2m above + 0.25 tank height
                this.groundY = groundLevel + 0.25; // Cache ground level for physics
            } else {
                this.mesh.position.y = position.y + 12.0; // 12 meters above given position
                this.groundY = position.y + 0.25; // Estimate ground level
            }
        }
        
        // Initialize physics state for falling
        this.isGrounded = false;
        this.velocity.set(0, 0, 0); // Start with no velocity
        
        console.log(`Tank ${this.id} spawned at height ${this.mesh.position.y.toFixed(2)}, will fall to ${this.groundY.toFixed(2)}`);
    }

    createAdvancedTank(color) {
        // Create main hull
        this.createHull(color);
        
        // Create track system
        this.createTracks();
        
        // Create turret
        this.createTurret(color);
        
        // Create barrel
        this.createBarrel();
        
        // Create additional details
        this.createDetails();
        
        // Add turret and barrel to main group
        this.mesh.add(this.turretGroup);
        this.turretGroup.add(this.barrelGroup);
        
        // Create health bar for all tanks
        this.createHealthBar();
    }
      
    createHull(color) {
        // Main hull body - smaller, more realistic proportions
        const hullGeometry = new THREE.BoxGeometry(1.75, 0.6, 3);
        const hullMaterial = new THREE.MeshStandardMaterial({
            color: color,
            metalness: 0.7,
            roughness: 0.3
        });
        
        const hull = new THREE.Mesh(hullGeometry, hullMaterial);
        hull.position.y = 0.3;
        hull.castShadow = true;
        hull.receiveShadow = true;
        this.mesh.add(hull);
        
        // Hull front slope
        const frontSlopeGeometry = new THREE.BoxGeometry(1.75, 0.4, 0.75);
        const frontSlope = new THREE.Mesh(frontSlopeGeometry, hullMaterial);
        frontSlope.position.set(0, 0.5, 1.625);
        frontSlope.rotation.x = -Math.PI / 6;
        frontSlope.castShadow = true;
        this.mesh.add(frontSlope);
        
        // Hull rear slope
        const rearSlopeGeometry = new THREE.BoxGeometry(1.75, 0.3, 0.5);
        const rearSlope = new THREE.Mesh(rearSlopeGeometry, hullMaterial);
        rearSlope.position.set(0, 0.4, -1.5);
        rearSlope.rotation.x = Math.PI / 8;
        rearSlope.castShadow = true;
        this.mesh.add(rearSlope);
        
        // Side armor plates
        for (let side of [-1, 1]) {
            const sideArmorGeometry = new THREE.BoxGeometry(0.15, 0.5, 2.75);
            const sideArmor = new THREE.Mesh(sideArmorGeometry, hullMaterial);
            sideArmor.position.set(side * 0.95, 0.3, 0);
            sideArmor.castShadow = true;
            this.mesh.add(sideArmor);
        }
    }
    
    createTracks() {
        // Track assemblies on both sides
        for (let side of [-1, 1]) {
            const trackGroup = new THREE.Group();
            
            // Track base
            const trackGeometry = new THREE.BoxGeometry(0.4, 0.3, 3.25);
            const trackMaterial = new THREE.MeshStandardMaterial({
                color: 0x1a1a1a,
                metalness: 0.9,
                roughness: 0.8
            });
            
            const track = new THREE.Mesh(trackGeometry, trackMaterial);
            track.position.set(side * 1.075, 0.15, 0);
            track.castShadow = true;
            trackGroup.add(track);
            
            // Road wheels (5 wheels per side - scaled down)
            for (let i = 0; i < 5; i++) {
                const wheelGeometry = new THREE.CylinderGeometry(0.2, 0.2, 0.15, 12);
                const wheelMaterial = new THREE.MeshStandardMaterial({
                    color: 0x333333,
                    metalness: 0.8,
                    roughness: 0.2
                });
                
                const wheel = new THREE.Mesh(wheelGeometry, wheelMaterial);
                wheel.position.set(side * 1.075, 0.15, -1.2 + i * 0.6);
                wheel.rotation.z = Math.PI / 2;
                wheel.castShadow = true;
                trackGroup.add(wheel);
                
                // Wheel details
                const hubGeometry = new THREE.CylinderGeometry(0.075, 0.075, 0.175, 8);
                const hubMaterial = new THREE.MeshStandardMaterial({
                    color: 0x666666,
                    metalness: 0.9,
                    roughness: 0.1
                });
                
                const hub = new THREE.Mesh(hubGeometry, hubMaterial);
                hub.position.copy(wheel.position);
                hub.rotation.z = Math.PI / 2;
                trackGroup.add(hub);
            }
            
            // Drive sprocket (front)
            const sprocketGeometry = new THREE.CylinderGeometry(0.225, 0.225, 0.2, 8);
            const sprocketMaterial = new THREE.MeshStandardMaterial({
                color: 0x444444,
                metalness: 0.8,
                roughness: 0.3
            });
            
            const sprocket = new THREE.Mesh(sprocketGeometry, sprocketMaterial);
            sprocket.position.set(side * 1.075, 0.15, 1.6);
            sprocket.rotation.z = Math.PI / 2;
            sprocket.castShadow = true;
            trackGroup.add(sprocket);
            
            // Idler wheel (rear)
            const idler = new THREE.Mesh(sprocketGeometry, sprocketMaterial);
            idler.position.set(side * 1.075, 0.15, -1.6);
            idler.rotation.z = Math.PI / 2;
            idler.castShadow = true;
            trackGroup.add(idler);
            
            this.mesh.add(trackGroup);
        }
    }
    
    createTurret(color) {
        // Main turret body
        const turretGeometry = new THREE.BoxGeometry(1.25, 0.6, 1.25);
        const turretMaterial = new THREE.MeshStandardMaterial({
            color: new THREE.Color(color).offsetHSL(0, 0, -0.1),
            metalness: 0.8,
            roughness: 0.2
        });
        
        const turret = new THREE.Mesh(turretGeometry, turretMaterial);
        turret.position.set(0, 0.9, -0.15);
        turret.castShadow = true;
        this.turretGroup.add(turret);
        
        // Turret front armor
        const frontArmorGeometry = new THREE.BoxGeometry(1.25, 0.5, 0.4);
        const frontArmor = new THREE.Mesh(frontArmorGeometry, turretMaterial);
        frontArmor.position.set(0, 0.9, 0.4);
        frontArmor.rotation.x = -Math.PI / 12;
        frontArmor.castShadow = true;
        this.turretGroup.add(frontArmor);
        
        // Turret sides
        for (let side of [-1, 1]) {
            const sideArmorGeometry = new THREE.BoxGeometry(0.2, 0.5, 1.1);
            const sideArmor = new THREE.Mesh(sideArmorGeometry, turretMaterial);
            sideArmor.position.set(side * 0.725, 0.9, -0.1);
            sideArmor.castShadow = true;
            this.turretGroup.add(sideArmor);
        }
        
        // Commander's cupola
        const cupolaGeometry = new THREE.CylinderGeometry(0.2, 0.2, 0.3, 12);
        const cupola = new THREE.Mesh(cupolaGeometry, turretMaterial);
        cupola.position.set(-0.4, 1.25, -0.4);
        cupola.castShadow = true;
        this.turretGroup.add(cupola);
        
        // Position turret group
        this.turretGroup.position.set(0, 0, 0);
    }
    
    createBarrel() {
        // Main gun barrel
        const barrelGeometry = new THREE.CylinderGeometry(0.06, 0.075, 2.25, 16);
        const barrelMaterial = new THREE.MeshStandardMaterial({
            color: 0x2a2a2a,
            metalness: 0.9,
            roughness: 0.1
        });
        
        this.barrel = new THREE.Mesh(barrelGeometry, barrelMaterial);
        this.barrel.position.set(0, 0.9, 1.25);
        this.barrel.rotation.x = Math.PI / 2;
        this.barrel.castShadow = true;
        this.barrelGroup.add(this.barrel);
        
        // Barrel muzzle brake
        const muzzleBrakeGeometry = new THREE.CylinderGeometry(0.09, 0.09, 0.3, 8);
        const muzzleBrake = new THREE.Mesh(muzzleBrakeGeometry, barrelMaterial);
        muzzleBrake.position.set(0, 0.9, 2.25);
        muzzleBrake.rotation.x = Math.PI / 2;
        muzzleBrake.castShadow = true;
        this.barrelGroup.add(muzzleBrake);
        
        // Mantlet (gun shield)
        const mantletGeometry = new THREE.SphereGeometry(0.4, 16, 8, 0, Math.PI * 2, 0, Math.PI / 2);
        const mantletMaterial = new THREE.MeshStandardMaterial({
            color: 0x444444,
            metalness: 0.8,
            roughness: 0.3
        });
        
        const mantlet = new THREE.Mesh(mantletGeometry, mantletMaterial);
        mantlet.position.set(0, 0.9, 0.6);
        mantlet.castShadow = true;
        this.barrelGroup.add(mantlet);
        
        // Position barrel group
        this.barrelGroup.position.set(0, 0, 0);
        
        // Apply the initial barrel elevation that was set in constructor
        this.barrelGroup.rotation.x = -this.barrelElevation;
    }
    
    createDetails() {
        // Antenna
        const antennaGeometry = new THREE.CylinderGeometry(0.01, 0.01, 1, 8);
        const antennaMaterial = new THREE.MeshStandardMaterial({
            color: 0x444444,
            metalness: 0.8,
            roughness: 0.2
        });
        
        const antenna = new THREE.Mesh(antennaGeometry, antennaMaterial);
        antenna.position.set(0.6, 1.75, -0.75);
        antenna.rotation.z = Math.PI / 8;
        this.mesh.add(antenna);
        
        // External fuel tanks
        for (let i = 0; i < 2; i++) {
            const tankGeometry = new THREE.CylinderGeometry(0.125, 0.125, 0.75, 12);
            const tankMaterial = new THREE.MeshStandardMaterial({
                color: 0x3a3a3a,
                metalness: 0.6,
                roughness: 0.4
            });
            
            const fuelTank = new THREE.Mesh(tankGeometry, tankMaterial);
            fuelTank.position.set(0.9, 0.6, -1 + i * 0.4);
            fuelTank.rotation.z = Math.PI / 2;
            fuelTank.castShadow = true;
            this.mesh.add(fuelTank);
        }
        
        // Headlights
        for (let side of [-1, 1]) {
            const lightGeometry = new THREE.CylinderGeometry(0.075, 0.075, 0.05, 12);
            const lightMaterial = new THREE.MeshStandardMaterial({
                color: 0xffffcc,
                emissive: 0x333300,
                metalness: 0.1,
                roughness: 0.1
            });
            
            const headlight = new THREE.Mesh(lightGeometry, lightMaterial);
            headlight.position.set(side * 0.6, 0.75, 1.9);
            headlight.rotation.x = Math.PI / 2;
            this.mesh.add(headlight);
        }
        
        // Tool attachments on hull
        const toolGeometry = new THREE.BoxGeometry(0.05, 0.05, 0.75);
        const toolMaterial = new THREE.MeshStandardMaterial({
            color: 0x8b4513,
            metalness: 0.1,
            roughness: 0.8
        });
        
        const tool = new THREE.Mesh(toolGeometry, toolMaterial);
        tool.position.set(-0.9, 0.65, 0.5);
        tool.rotation.y = Math.PI / 4;
        this.mesh.add(tool);
        
        // Spare track links
        for (let i = 0; i < 3; i++) {
            const linkGeometry = new THREE.BoxGeometry(0.15, 0.05, 0.2);
            const linkMaterial = new THREE.MeshStandardMaterial({
                color: 0x1a1a1a,
                metalness: 0.9,
                roughness: 0.8
            });
            
            const link = new THREE.Mesh(linkGeometry, linkMaterial);
            link.position.set(0.8, 0.7, -0.75 + i * 0.25);
            this.mesh.add(link);
        }
    }
    
    createHealthBar() {
        // Create canvas for health bar
        const canvas = document.createElement('canvas');
        const context = canvas.getContext('2d');
        canvas.width = 256;
        canvas.height = 64;
        
        // Store canvas and context for updates
        this.healthBarCanvas = canvas;
        this.healthBarContext = context;
        
        // Create texture from canvas
        this.healthBarTexture = new THREE.CanvasTexture(canvas);
        this.healthBarTexture.needsUpdate = true;
        
        // Create sprite material
        const spriteMaterial = new THREE.SpriteMaterial({
            map: this.healthBarTexture,
            transparent: true,
            alphaTest: 0.1,
            depthWrite: false
        });
        
        // Create sprite
        this.healthBarSprite = new THREE.Sprite(spriteMaterial);
        this.healthBarSprite.scale.set(3, 0.75, 1);
        
        // Position above tank (below name label if player)
        const yOffset = this.isPlayer ? 2.8 : 3.2;
        this.healthBarSprite.position.set(0, yOffset, 0);
        
        // Add to tank mesh
        this.mesh.add(this.healthBarSprite);
        
        // Initial health bar render
        this.updateHealthBarVisual();
    }
    
    updateHealthBarVisual() {
        if (!this.healthBarContext || !this.healthBarTexture) {
            console.warn(`Tank ${this.id}: Health bar components missing`);
            return;
        }
        
        const context = this.healthBarContext;
        const canvas = this.healthBarCanvas;
        
        // Clear canvas
        context.clearRect(0, 0, canvas.width, canvas.height);
        
        // Health percentage
        const healthPercent = this.currentHealth / this.maxHealth;
        
        // Background (black with border)
        context.fillStyle = 'rgba(0, 0, 0, 0.8)';
        context.fillRect(10, 10, canvas.width - 20, canvas.height - 20);
        
        // Border
        context.strokeStyle = this.isPlayer ? '#00ff41' : '#ff4444';
        context.lineWidth = 3;
        context.strokeRect(10, 10, canvas.width - 20, canvas.height - 20);
        
        // Health bar background (dark)
        const barWidth = canvas.width - 40;
        const barHeight = 20;
        const barX = 20;
        const barY = 22;
        
        context.fillStyle = 'rgba(60, 60, 60, 0.9)';
        context.fillRect(barX, barY, barWidth, barHeight);
        
        // Health bar fill
        const fillWidth = barWidth * healthPercent;
        
        // Color based on health percentage
        let healthColor;
        if (healthPercent > 0.6) {
            healthColor = this.isPlayer ? '#00ff41' : '#ff6b6b';
        } else if (healthPercent > 0.3) {
            healthColor = '#ffaa00';
        } else {
            healthColor = '#ff4444';
        }
        
        // Create gradient for health bar
        const gradient = context.createLinearGradient(barX, barY, barX, barY + barHeight);
        gradient.addColorStop(0, healthColor);
        gradient.addColorStop(0.5, healthColor + 'CC');
        gradient.addColorStop(1, healthColor);
        
        context.fillStyle = gradient;
        context.fillRect(barX, barY, fillWidth, barHeight);
        
        // Health text
        context.font = 'bold 14px "Orbitron", monospace';
        context.fillStyle = '#ffffff';
        context.textAlign = 'center';
        context.textBaseline = 'middle';
        context.fillText(`${this.currentHealth}/${this.maxHealth}`, canvas.width / 2, barY + barHeight / 2);
        
        // Add glow effect to text
        context.shadowColor = healthColor;
        context.shadowBlur = 5;
        context.fillText(`${this.currentHealth}/${this.maxHealth}`, canvas.width / 2, barY + barHeight / 2);
        context.shadowBlur = 0;
        
        // Tank identifier (small text above bar)
        context.font = 'bold 10px "Rajdhani", monospace';
        context.fillStyle = this.isPlayer ? '#00ff41' : '#ff4444';
        context.textAlign = 'center';
        
        let tankName;
        if (this.isPlayer) {
            tankName = this.game.ui.getPlayerName() || 'PLAYER';
        } else {
            const enemyIndex = this.id.replace('enemy_', '');
            tankName = `ENEMY ${parseInt(enemyIndex) + 1}`;
        }
        
        context.fillText(tankName, canvas.width / 2, 16);
        
        // Update texture
        this.healthBarTexture.needsUpdate = true;
    }
    
    updateHealthBar(camera) {
        // Force update the visual (used when taking damage)
        this.updateHealthBarVisual();
        this.previousHealth = this.currentHealth;
        
        // Update health in the UI
        if (this.game && this.game.ui) {
            this.game.ui.updateHealth(this.id, this.currentHealth, this.maxHealth);
        }
    }
    
    createNameLabel() {
        // Get player name from game UI
        const playerName = this.game.ui.getPlayerName() || 'COMMANDER';
        
        // Create canvas for text texture
        const canvas = document.createElement('canvas');
        const context = canvas.getContext('2d');
        canvas.width = 512;
        canvas.height = 128;
        
        // Style the text
        context.fillStyle = 'rgba(0, 0, 0, 0.8)';
        context.fillRect(0, 0, canvas.width, canvas.height);
        
        // Text styling
        context.fillStyle = '#00ff41';
        context.font = 'bold 48px "Orbitron", monospace';
        context.textAlign = 'center';
        context.textBaseline = 'middle';
        
        // Add glow effect
        context.shadowColor = '#00ff41';
        context.shadowBlur = 10;
        context.shadowOffsetX = 0;
        context.shadowOffsetY = 0;
        
        // Draw the text
        context.fillText(playerName, canvas.width / 2, canvas.height / 2);
        
        // Add border
        context.strokeStyle = '#004400';
        context.lineWidth = 3;
        context.strokeText(playerName, canvas.width / 2, canvas.height / 2);
        
        // Create texture from canvas
        const texture = new THREE.CanvasTexture(canvas);
        texture.needsUpdate = true;
        
        // Create sprite material
        const spriteMaterial = new THREE.SpriteMaterial({
            map: texture,
            transparent: true,
            alphaTest: 0.1,
            depthWrite: false
        });
        
        // Create sprite
        this.nameLabel = new THREE.Sprite(spriteMaterial);
        this.nameLabel.scale.set(4, 1, 1);
        this.nameLabel.position.set(0, 3.5, 0);
        
        // Add to tank mesh
        this.mesh.add(this.nameLabel);
    }
    
    updateNameLabel(camera) {
        if (this.nameLabel && camera) {
            // Make the label always face the camera
            this.nameLabel.lookAt(camera.position);
            
            // Adjust opacity based on distance to camera
            const distance = this.mesh.position.distanceTo(camera.position);
            const maxDistance = 50;
            const minDistance = 10;
            
            let opacity = 1.0;
            if (distance > maxDistance) {
                opacity = 0.3;
            } else if (distance > minDistance) {
                opacity = 1.0 - ((distance - minDistance) / (maxDistance - minDistance)) * 0.7;
            }
            
            this.nameLabel.material.opacity = opacity;
        }
    }

    elevateBarrel(angleChange) {
        if (this.isDestroyed) return;
        
        const oldElevation = this.barrelElevation;
        this.barrelElevation += angleChange;
        
        let hitLimit = false;
        let limitType = '';
        
        if (this.barrelElevation < this.minBarrelElevation) {
            this.barrelElevation = this.minBarrelElevation;
            hitLimit = true;
            limitType = 'MIN';
        } else if (this.barrelElevation > this.maxBarrelElevation) {
            this.barrelElevation = this.maxBarrelElevation;
            hitLimit = true;
            limitType = 'MAX';
        }
        
        // Apply elevation to the barrel group
        if (this.barrelGroup) {
            this.barrelGroup.rotation.x = -this.barrelElevation;
        }
        
        // Debug logging
        if (this.isPlayer) {
            const msg = `PLAYER barrel elevation: ${(oldElevation * 180 / Math.PI).toFixed(1)}° -> ${(this.barrelElevation * 180 / Math.PI).toFixed(1)}°, angleChange: ${(angleChange * 180 / Math.PI).toFixed(3)}°`;
            if (hitLimit) {
                console.log(`${msg} [HIT ${limitType} LIMIT]`);
            } else {
                console.log(msg);
            }
        }
    }
    
    /**
     * UPDATED: Move method now uses CollisionSystem
     */
    move(direction, deltaTime) {
        if (this.isDestroyed || this.currentFuel <= 0) return;

        // Reduced fuel cost for better movement
        const fuelCost = FUEL_PER_MOVE_ACTION * deltaTime * 2;
        if (this.currentFuel < fuelCost) return;

        const moveDistance = this.moveSpeed * deltaTime;
        
        // IMPORTANT: Clone the direction to avoid modifying the original vector
        const moveVector = direction.clone().multiplyScalar(moveDistance);
        const newPosition = this.mesh.position.clone().add(moveVector);
        
        // Use collision system for movement validation
        if (this.game.collisionSystem) {
            const collisionResult = this.game.collisionSystem.checkTankMovement(this, newPosition, moveVector);
            
            if (!collisionResult.canMove) {
                // Log collision and don't move
                if (collisionResult.collisionInfo) {
                    const collision = collisionResult.collisionInfo;
                    console.log(`Tank ${this.id} movement blocked by ${collision.type}:`, collision);
                }
                return;
            }              // Apply the validated movement with track-based terrain following
            this.mesh.position.copy(collisionResult.adjustedPosition);
            
            // Update ground level if tank is grounded (for gravity physics)
            if (this.isGrounded && collisionResult.terrainData) {
                this.groundY = collisionResult.terrainData.groundY + 0.25;
            }
            
            // Apply track-based tank rotation for realistic terrain following
            if (collisionResult.terrainData && collisionResult.terrainData.tankRotation) {
                const rotation = collisionResult.terrainData.tankRotation;
                
                // Apply smooth rotation based on track contact
                const smoothingFactor = 0.1; // Smooth transition to prevent jitter
                
                // Interpolate to target rotation
                this.mesh.rotation.x += (rotation.x - this.mesh.rotation.x) * smoothingFactor;
                this.mesh.rotation.z += (rotation.z - this.mesh.rotation.z) * smoothingFactor;
                
                if (this.isPlayer) {
                    console.log(`Track-based rotation applied: pitch=${(rotation.x * 180/Math.PI).toFixed(1)}°, roll=${(rotation.z * 180/Math.PI).toFixed(1)}°`);
                }
            }
            
        } else {
            // Fallback to old boundary check if collision system not available
            if (newPosition.x < -70 || newPosition.x > 70 || newPosition.z < -70 || newPosition.z > 70) {
                return; // Hit boundary
            }
              // Apply movement without collision checking
            this.mesh.position.add(moveVector);
            
            // Update Y position based on terrain height (fallback)
            if (this.scene.userData.terrain) {
                const newGroundLevel = this.scene.userData.terrain.getHeightAt(this.mesh.position.x, this.mesh.position.z) + 0.25;
                this.mesh.position.y = newGroundLevel;
                // Update cached ground level for gravity physics
                if (this.isGrounded) {
                this.groundY = newGroundLevel;
                }
            }
        }
        
        // Reduce fuel consumption
        this.currentFuel -= fuelCost;
        if (this.currentFuel < 0) this.currentFuel = 0;
        if (this.isPlayer) this.game.ui.updateFuel(this.currentFuel, this.maxFuel);
        
        // Debug logging for movement
        if (this.isPlayer) {
            console.log(`Player moved: ${moveVector.length().toFixed(2)} units, fuel: ${this.currentFuel.toFixed(1)}`);
        }
    }

    rotateBody(angle) {
        if (this.isDestroyed || this.currentFuel <= 0) return;
        const fuelCost = FUEL_PER_ROTATE_ACTION * Math.abs(angle) * 2;
        if (this.currentFuel < fuelCost && this.isPlayer) return;

        this.mesh.rotation.y += angle;
        
        if (this.isPlayer) {
            this.currentFuel -= fuelCost;
            if (this.currentFuel < 0) this.currentFuel = 0;
            this.game.ui.updateFuel(this.currentFuel, this.maxFuel);
        }
    }

    rotateTurret(angle) {
        if (this.isDestroyed) return;
        this.turretGroup.rotation.y += angle;
    }
    
    aimTowards(targetPosition) {
        if (this.isDestroyed) return;
        
        // Get tank position
        const tankPos = this.mesh.position.clone();
        
        // Calculate direction vector from tank to target
        const direction = targetPosition.clone().sub(tankPos);
        direction.y = 0; // Remove vertical component for horizontal aiming
        direction.normalize();
        
        // Calculate angle to target
        const angleToTarget = Math.atan2(direction.x, direction.z);
        
        // Set turret rotation directly to face target
        this.turretGroup.rotation.y = angleToTarget;
    }

    shoot() {
        if (this.isDestroyed || this.hasFiredThisTurn) return;

        // Get the world position of the barrel tip
        const barrelTip = new THREE.Vector3(0, 1, 1.125);
        this.barrel.localToWorld(barrelTip);
        this.barrel.updateMatrixWorld(true);
        
        // Get barrel direction
        const localForward = new THREE.Vector3(0, 1, 0);
        const barrelDirection = localForward.clone();
        barrelDirection.transformDirection(this.barrel.matrixWorld);
        barrelDirection.normalize();
        
        // Calculate initial speed based on current power
        const powerRatio = (this.currentPower - this.minPower) / (this.maxPower - this.minPower);
        const initialSpeed = this.minProjectileSpeed + powerRatio * (this.maxProjectileSpeed - this.minProjectileSpeed);
        const initialVelocity = barrelDirection.clone().multiplyScalar(initialSpeed);
        
        // Log shooting details
        const tankPosition = this.mesh.position.clone();
        const tankName = this.isPlayer ? 'PLAYER' : this.id;
        
        // Calculate theoretical range for this shot
        const g = 9.81 * 2;
        const v0 = initialSpeed;
        const angle = this.barrelElevation;
        const theoreticalRange = (v0 * v0 * Math.sin(2 * angle)) / g;
        const maxHeight = (v0 * v0 * Math.sin(angle) * Math.sin(angle)) / (2 * g);
        const timeOfFlight = (2 * v0 * Math.sin(angle)) / g;
        
        console.log(`${tankName} SHOOTING:`, {
            tankPosition: `(${tankPosition.x.toFixed(2)}, ${tankPosition.y.toFixed(2)}, ${tankPosition.z.toFixed(2)})`,
            barrelTip: `(${barrelTip.x.toFixed(2)}, ${barrelTip.y.toFixed(2)}, ${barrelTip.z.toFixed(2)})`,
            power: `${this.currentPower}%`,
            elevation: `${(this.barrelElevation * 180 / Math.PI).toFixed(1)}°`,
            turretRotation: `${(this.turretGroup.rotation.y * 180 / Math.PI).toFixed(1)}°`,
            direction: `(${barrelDirection.x.toFixed(3)}, ${barrelDirection.y.toFixed(3)}, ${barrelDirection.z.toFixed(3)})`,
            velocity: `(${initialVelocity.x.toFixed(1)}, ${initialVelocity.y.toFixed(1)}, ${initialVelocity.z.toFixed(1)})`,
            initialSpeed: `${initialSpeed.toFixed(1)} m/s`,
            theoreticalRange: `${theoreticalRange.toFixed(1)} units`,
            maxHeight: `${maxHeight.toFixed(1)} units`,
            timeOfFlight: `${timeOfFlight.toFixed(2)} seconds`
        });
        
        const projectile = new Projectile(
            barrelTip,
            initialVelocity,
            this.isPlayer,
            this.scene
        );
        
        // Store reference to shooting tank for impact logging
        projectile.shootingTank = this;
        this.game.addProjectile(projectile);
        this.hasFiredThisTurn = false;
        
        // Play shooting sound effect
        if (this.game.audioManager) {
            this.game.audioManager.playSound('shoot');
        }        if (this.isPlayer) {
            this.game.ui.updateActionIndicator("Aim / Move / Space to End Turn");
              // Check if we're in barrel scope mode and auto-exit if needed
            // Get the reference to MainApp from the window object
            console.log('Tank shoot: Checking camera mode to auto-exit barrel scope if needed');
            console.log('mainApp exists:', !!window.mainApp);
            console.log('mainAppInstance exists:', !!window.mainAppInstance);
            
            if (window.mainApp) {
                console.log('mainApp camera mode:', window.mainApp.currentCameraMode);
            }
            
            if (window.mainAppInstance) {
                console.log('mainAppInstance camera mode:', window.mainAppInstance.currentCameraMode);
            }
            
            if ((window.mainApp && window.mainApp.currentCameraMode === 'barrel-scope') || 
                (window.mainAppInstance && window.mainAppInstance.currentCameraMode === 'barrel-scope')) {
                console.log('Barrel scope detected! Will exit after short delay');
                // Add a small delay to exit scope mode after shot is fired
                setTimeout(() => {
                    console.log('Auto-exiting barrel scope mode after shooting');
                    // Try both possible references to ensure one works
                    if (window.mainApp && typeof window.mainApp.exitBarrelScope === 'function') {
                        console.log('Using window.mainApp reference to exit barrel scope');
                        window.mainApp.exitBarrelScope();
                    } else if (window.mainAppInstance && typeof window.mainAppInstance.exitBarrelScope === 'function') {
                        console.log('Using window.mainAppInstance reference to exit barrel scope');
                        window.mainAppInstance.exitBarrelScope();                    } else if (this.game && typeof this.game.exitBarrelScope === 'function') {
                        console.log('Using game.exitBarrelScope reference as fallback');
                        this.game.exitBarrelScope();
                    } else if (typeof window.exitBarrelScope === 'function') {
                        console.log('Using static global exitBarrelScope function');
                        window.exitBarrelScope();
                    } else {
                        console.error('Failed to find any instance to exit barrel scope');
                        // Ultimate fallback - try to manually restore third-person view
                        try {
                            const scopeOverlay = document.getElementById('scope-overlay');
                            if (scopeOverlay) scopeOverlay.style.display = 'none';
                            console.log('Manually hiding scope overlay as last resort');
                        } catch (e) {
                            console.error('Even manual scope overlay hiding failed:', e);
                        }
                    }
                }, 300); // Short delay to see the shot firing before switching views
            } else {
                console.log('Not in barrel scope mode, or scope references not found - no need to exit');
            }
        }
    }
    
    takeDamage(amount) {
        if (this.isDestroyed) return;
        
        const oldHealth = this.currentHealth;
        this.currentHealth -= amount;
        
        console.log(`Tank ${this.id}: Taking ${amount} damage. Health: ${oldHealth} -> ${this.currentHealth}`);
        
        // Play tank hit sound effect
<<<<<<< HEAD
        if (this.game.audioManager) {
            this.game.audioManager.playSound('tankHit');
        }          if (this.currentHealth <= 0) {
=======
          if (this.currentHealth <= 0) {
>>>>>>> e0447fd2
            this.currentHealth = 0;
            this.isDestroyed = true;
            
            // Track tank destruction for statistics (only count enemy tanks destroyed by player)
            if (this.game && this.game.gameStats && !this.isPlayer) {
                this.game.gameStats.tanksDestroyed++;
            }
            
            // Play explosion sound for destroyed tank
            if (this.game.audioManager) {
                this.game.audioManager.playSound('explosion');
            }
            
            this.destroy();
            
            // Check if this destruction triggers a win/loss condition
            if (this.game && this.game.checkWinCondition) {
                // Small delay to ensure explosion effects are visible
                setTimeout(() => {
                    this.game.checkWinCondition();
                }, 1000);
            }
        }
        
        // Update health bar immediately when taking damage
        const camera = this.game && this.game.camera ? this.game.camera : null;
        this.updateHealthBar(camera);
        
        // Create damage flash effect on health bar
        if (this.healthBarSprite) {
            const originalScale = this.healthBarSprite.scale.clone();
            
            // Flash animation
            const flashDuration = 300;
            const startTime = Date.now();
            
            const animateFlash = () => {
                const elapsed = Date.now() - startTime;
                const progress = elapsed / flashDuration;
                
                if (progress >= 1) {
                    this.healthBarSprite.scale.copy(originalScale);
                    return;
                }
                
                // Pulse effect
                const pulse = 1 + Math.sin(progress * Math.PI * 4) * 0.1;
                this.healthBarSprite.scale.copy(originalScale).multiplyScalar(pulse);
                
                requestAnimationFrame(animateFlash);
            };
            
            animateFlash();
        }
    }

    destroy() {
        // Hide name label and health bar if they exist
        if (this.nameLabel) {
            this.nameLabel.visible = false;
        }
        if (this.healthBarSprite) {
            this.healthBarSprite.visible = false;
        }
        
        // Simple visual effect: sink into ground and fade
        let sinkSpeed = 0.5;
        let opacitySpeed = 1.0;
        const interval = setInterval(() => {
            this.mesh.position.y -= sinkSpeed * 0.05;
            this.mesh.traverse(child => {
                if (child.isMesh && child.material) {
                    if (child.material.opacity <= 0) {
                        child.material.opacity = 0;
                    } else {
                        child.material.opacity -= opacitySpeed * 0.05;
                        child.material.transparent = true;
                    }
                }
            });
            if (this.mesh.position.y < -2 || (this.mesh.children[0].material && this.mesh.children[0].material.opacity <= 0)) {
                clearInterval(interval);
                this.scene.remove(this.mesh);
            }
        }, 50);
        console.log(`${this.id} destroyed!`);
    }
    
    resetTurnStats() {
        this.currentFuel = this.maxFuel;
        this.hasFiredThisTurn = false;
        
        if (this.isPlayer) {
            this.game.ui.updateActionIndicator("Move/Aim/Fire");
            this.game.ui.updatePowerIndicator(this.currentPower, this.minPower, this.maxPower);
        }
    }
    
    adjustPower(amount) {
        if (this.isDestroyed || !this.isPlayer) return;
        this.currentPower += amount;
        if (this.currentPower < this.minPower) this.currentPower = this.minPower;
        if (this.currentPower > this.maxPower) this.currentPower = this.maxPower;
        this.game.ui.updatePowerIndicator(this.currentPower, this.minPower, this.maxPower);
    }
    
    /**
     * Update tank gravity physics for spawning fall effect
     */
    updateGravityPhysics(deltaTime) {
        if (this.isDestroyed || this.isGrounded) return;
        
        // Apply gravity to velocity
        this.velocity.y -= this.gravity * deltaTime;
        
        // Calculate new position
        const newPosition = this.mesh.position.clone();
        newPosition.add(this.velocity.clone().multiplyScalar(deltaTime));
        
        // Check ground collision using collision system or fallback
        let groundLevel = 0.02;
        if (this.game.collisionSystem) {
            const terrainCheck = this.game.collisionSystem.checkTerrainCollision(newPosition, this);
            groundLevel = terrainCheck.groundY + 0.25; // Tank height offset
        } else if (this.scene.userData.terrain) {
            groundLevel = this.scene.userData.terrain.getHeightAt(newPosition.x, newPosition.z) + 0.25;
        }
        
        // Check if tank has hit the ground
        if (newPosition.y <= groundLevel) {
            // Tank has landed
            this.mesh.position.x = newPosition.x;
            this.mesh.position.z = newPosition.z;
            this.mesh.position.y = groundLevel;
            
            // Apply landing damping and mark as grounded
            this.velocity.multiplyScalar(this.fallDamping);
            this.velocity.y = 0;
            this.isGrounded = true;
            this.groundY = groundLevel;
              // Play landing sound effect if available
            if (this.game.audioManager) {
                this.game.audioManager.playSound('groundHit', 0.3);
            }
              // Create small dust effect on landing
            if (this.game.collisionSystem) {
                this.game.collisionSystem.createDustCloud(this.mesh.position);
            }
            
            console.log(`Tank ${this.id} landed at ground level: ${groundLevel.toFixed(2)}`);
        } else {
            // Tank is still falling, update position
            this.mesh.position.copy(newPosition);
        }
    }
    
    heal(amount) {
        if (this.isDestroyed) return false;
        
        const oldHealth = this.currentHealth;
        this.currentHealth += amount;
        
        // Cap health at maximum
        if (this.currentHealth > this.maxHealth) {
            this.currentHealth = this.maxHealth;
        }
        
        const actualHealing = this.currentHealth - oldHealth;
        
        console.log(`Tank ${this.id}: Healed ${actualHealing} HP. Health: ${oldHealth} -> ${this.currentHealth}`);
        
        // Play healing sound effect if available
        if (this.game.audioManager) {
            this.game.audioManager.playSound('heal', 0.5);
        }
        
        // Update health bar immediately when healing
        const camera = this.game && this.game.camera ? this.game.camera : null;
        this.updateHealthBar(camera);
        
        // Create healing flash effect on health bar (green glow)
        if (this.healthBarSprite) {
            const originalScale = this.healthBarSprite.scale.clone();
            
            // Green healing flash animation
            const flashDuration = 500;
            const startTime = Date.now();
            
            const animateHealFlash = () => {
                const elapsed = Date.now() - startTime;
                const progress = elapsed / flashDuration;
                
                if (progress >= 1) {
                    this.healthBarSprite.scale.copy(originalScale);
                    return;
                }
                
                // Gentle pulse effect for healing (slower and gentler than damage)
                const pulse = 1 + Math.sin(progress * Math.PI * 2) * 0.15;
                this.healthBarSprite.scale.copy(originalScale).multiplyScalar(pulse);
                
                requestAnimationFrame(animateHealFlash);
            };
            
            animateHealFlash();
        }
        
        return actualHealing > 0;
    }
    
    update(deltaTime, camera) {
        // Update gravity physics first (for spawning fall effect)
        this.updateGravityPhysics(deltaTime);
        
        // Update name label to face camera
        if (this.isPlayer && this.nameLabel && camera) {
            this.updateNameLabel(camera);
        }
        
        // Update health bar
        if (this.healthBarSprite && camera) {
            // Always make it face the camera
            this.healthBarSprite.lookAt(camera.position);
            
            // Adjust opacity based on distance to camera
            const distance = this.mesh.position.distanceTo(camera.position);
            const maxDistance = 60;
            const minDistance = 5;
            
            let opacity = 1.0;
            if (distance > maxDistance) {
                opacity = 0.2;
            } else if (distance > minDistance) {
                opacity = 1.0 - ((distance - minDistance) / (maxDistance - minDistance)) * 0.8;
            }
            
            this.healthBarSprite.material.opacity = opacity;
            
            // Only update the visual if health has changed
            if (this.currentHealth !== this.previousHealth) {
                console.log(`Tank ${this.id}: Health changed from ${this.previousHealth} to ${this.currentHealth}`);
                this.updateHealthBarVisual();
                this.previousHealth = this.currentHealth;
            }
        }
    }
}<|MERGE_RESOLUTION|>--- conflicted
+++ resolved
@@ -880,13 +880,7 @@
         console.log(`Tank ${this.id}: Taking ${amount} damage. Health: ${oldHealth} -> ${this.currentHealth}`);
         
         // Play tank hit sound effect
-<<<<<<< HEAD
-        if (this.game.audioManager) {
-            this.game.audioManager.playSound('tankHit');
-        }          if (this.currentHealth <= 0) {
-=======
           if (this.currentHealth <= 0) {
->>>>>>> e0447fd2
             this.currentHealth = 0;
             this.isDestroyed = true;
             
